# coding=utf-8
# Copyright 2018 The HuggingFace Inc. team.
#
# Licensed under the Apache License, Version 2.0 (the "License");
# you may not use this file except in compliance with the License.
# You may obtain a copy of the License at
#
#     http://www.apache.org/licenses/LICENSE-2.0
#
# Unless required by applicable law or agreed to in writing, software
# distributed under the License is distributed on an "AS IS" BASIS,
# WITHOUT WARRANTIES OR CONDITIONS OF ANY KIND, either express or implied.
# See the License for the specific language governing permissions and
# limitations under the License.
""" Auto Model class."""

import warnings
from collections import OrderedDict

from ...utils import logging
from .auto_factory import _BaseAutoBackboneClass, _BaseAutoModelClass, _LazyAutoMapping, auto_class_update
from .configuration_auto import CONFIG_MAPPING_NAMES


logger = logging.get_logger(__name__)


MODEL_MAPPING_NAMES = OrderedDict(
    [
        # Base model mapping
        ("albert", "AlbertModel"),
        ("align", "AlignModel"),
        ("altclip", "AltCLIPModel"),
        ("audio-spectrogram-transformer", "ASTModel"),
        ("autoformer", "AutoformerModel"),
        ("bark", "BarkModel"),
        ("bart", "BartModel"),
        ("beit", "BeitModel"),
        ("bert", "BertModel"),
        ("bert-generation", "BertGenerationEncoder"),
        ("big_bird", "BigBirdModel"),
        ("bigbird_pegasus", "BigBirdPegasusModel"),
        ("biogpt", "BioGptModel"),
        ("bit", "BitModel"),
        ("blenderbot", "BlenderbotModel"),
        ("blenderbot-small", "BlenderbotSmallModel"),
        ("blip", "BlipModel"),
        ("blip-2", "Blip2Model"),
        ("bloom", "BloomModel"),
        ("bridgetower", "BridgeTowerModel"),
        ("bros", "BrosModel"),
        ("camembert", "CamembertModel"),
        ("canine", "CanineModel"),
        ("chinese_clip", "ChineseCLIPModel"),
        ("clap", "ClapModel"),
        ("clip", "CLIPModel"),
        ("clipseg", "CLIPSegModel"),
        ("code_llama", "LlamaModel"),
        ("codegen", "CodeGenModel"),
        ("conditional_detr", "ConditionalDetrModel"),
        ("convbert", "ConvBertModel"),
        ("convnext", "ConvNextModel"),
        ("convnextv2", "ConvNextV2Model"),
        ("cpmant", "CpmAntModel"),
        ("ctrl", "CTRLModel"),
        ("cvt", "CvtModel"),
        ("data2vec-audio", "Data2VecAudioModel"),
        ("data2vec-text", "Data2VecTextModel"),
        ("data2vec-vision", "Data2VecVisionModel"),
        ("deberta", "DebertaModel"),
        ("deberta-v2", "DebertaV2Model"),
        ("decision_transformer", "DecisionTransformerModel"),
        ("deformable_detr", "DeformableDetrModel"),
        ("deit", "DeiTModel"),
        ("deta", "DetaModel"),
        ("detr", "DetrModel"),
        ("dinat", "DinatModel"),
        ("dinov2", "Dinov2Model"),
        ("distilbert", "DistilBertModel"),
        ("donut-swin", "DonutSwinModel"),
        ("dpr", "DPRQuestionEncoder"),
        ("dpt", "DPTModel"),
        ("efficientformer", "EfficientFormerModel"),
        ("efficientnet", "EfficientNetModel"),
        ("electra", "ElectraModel"),
        ("encodec", "EncodecModel"),
        ("ernie", "ErnieModel"),
        ("ernie_m", "ErnieMModel"),
        ("esm", "EsmModel"),
<<<<<<< HEAD
        ("fastvit", "FastViTModel"),
=======
        ("falcon", "FalconModel"),
>>>>>>> 0a55d9f7
        ("flaubert", "FlaubertModel"),
        ("flava", "FlavaModel"),
        ("fnet", "FNetModel"),
        ("focalnet", "FocalNetModel"),
        ("fsmt", "FSMTModel"),
        ("funnel", ("FunnelModel", "FunnelBaseModel")),
        ("git", "GitModel"),
        ("glpn", "GLPNModel"),
        ("gpt-sw3", "GPT2Model"),
        ("gpt2", "GPT2Model"),
        ("gpt_bigcode", "GPTBigCodeModel"),
        ("gpt_neo", "GPTNeoModel"),
        ("gpt_neox", "GPTNeoXModel"),
        ("gpt_neox_japanese", "GPTNeoXJapaneseModel"),
        ("gptj", "GPTJModel"),
        ("gptsan-japanese", "GPTSanJapaneseForConditionalGeneration"),
        ("graphormer", "GraphormerModel"),
        ("groupvit", "GroupViTModel"),
        ("hubert", "HubertModel"),
        ("ibert", "IBertModel"),
        ("idefics", "IdeficsModel"),
        ("imagegpt", "ImageGPTModel"),
        ("informer", "InformerModel"),
        ("jukebox", "JukeboxModel"),
        ("layoutlm", "LayoutLMModel"),
        ("layoutlmv2", "LayoutLMv2Model"),
        ("layoutlmv3", "LayoutLMv3Model"),
        ("led", "LEDModel"),
        ("levit", "LevitModel"),
        ("lilt", "LiltModel"),
        ("llama", "LlamaModel"),
        ("longformer", "LongformerModel"),
        ("longt5", "LongT5Model"),
        ("luke", "LukeModel"),
        ("lxmert", "LxmertModel"),
        ("m2m_100", "M2M100Model"),
        ("marian", "MarianModel"),
        ("markuplm", "MarkupLMModel"),
        ("mask2former", "Mask2FormerModel"),
        ("maskformer", "MaskFormerModel"),
        ("maskformer-swin", "MaskFormerSwinModel"),
        ("mbart", "MBartModel"),
        ("mctct", "MCTCTModel"),
        ("mega", "MegaModel"),
        ("megatron-bert", "MegatronBertModel"),
        ("mgp-str", "MgpstrForSceneTextRecognition"),
        ("mobilebert", "MobileBertModel"),
        ("mobilenet_v1", "MobileNetV1Model"),
        ("mobilenet_v2", "MobileNetV2Model"),
        ("mobilevit", "MobileViTModel"),
        ("mobilevitv2", "MobileViTV2Model"),
        ("mpnet", "MPNetModel"),
        ("mpt", "MptModel"),
        ("mra", "MraModel"),
        ("mt5", "MT5Model"),
        ("mvp", "MvpModel"),
        ("nat", "NatModel"),
        ("nezha", "NezhaModel"),
        ("nllb-moe", "NllbMoeModel"),
        ("nystromformer", "NystromformerModel"),
        ("oneformer", "OneFormerModel"),
        ("open-llama", "OpenLlamaModel"),
        ("openai-gpt", "OpenAIGPTModel"),
        ("opt", "OPTModel"),
        ("owlvit", "OwlViTModel"),
        ("pegasus", "PegasusModel"),
        ("pegasus_x", "PegasusXModel"),
        ("perceiver", "PerceiverModel"),
        ("persimmon", "PersimmonModel"),
        ("plbart", "PLBartModel"),
        ("poolformer", "PoolFormerModel"),
        ("prophetnet", "ProphetNetModel"),
        ("pvt", "PvtModel"),
        ("qdqbert", "QDQBertModel"),
        ("reformer", "ReformerModel"),
        ("regnet", "RegNetModel"),
        ("rembert", "RemBertModel"),
        ("resnet", "ResNetModel"),
        ("retribert", "RetriBertModel"),
        ("roberta", "RobertaModel"),
        ("roberta-prelayernorm", "RobertaPreLayerNormModel"),
        ("roc_bert", "RoCBertModel"),
        ("roformer", "RoFormerModel"),
        ("rwkv", "RwkvModel"),
        ("sam", "SamModel"),
        ("segformer", "SegformerModel"),
        ("sew", "SEWModel"),
        ("sew-d", "SEWDModel"),
        ("speech_to_text", "Speech2TextModel"),
        ("speecht5", "SpeechT5Model"),
        ("splinter", "SplinterModel"),
        ("squeezebert", "SqueezeBertModel"),
        ("swiftformer", "SwiftFormerModel"),
        ("swin", "SwinModel"),
        ("swin2sr", "Swin2SRModel"),
        ("swinv2", "Swinv2Model"),
        ("switch_transformers", "SwitchTransformersModel"),
        ("t5", "T5Model"),
        ("table-transformer", "TableTransformerModel"),
        ("tapas", "TapasModel"),
        ("time_series_transformer", "TimeSeriesTransformerModel"),
        ("timesformer", "TimesformerModel"),
        ("timm_backbone", "TimmBackbone"),
        ("trajectory_transformer", "TrajectoryTransformerModel"),
        ("transfo-xl", "TransfoXLModel"),
        ("tvlt", "TvltModel"),
        ("umt5", "UMT5Model"),
        ("unispeech", "UniSpeechModel"),
        ("unispeech-sat", "UniSpeechSatModel"),
        ("van", "VanModel"),
        ("videomae", "VideoMAEModel"),
        ("vilt", "ViltModel"),
        ("vision-text-dual-encoder", "VisionTextDualEncoderModel"),
        ("visual_bert", "VisualBertModel"),
        ("vit", "ViTModel"),
        ("vit_hybrid", "ViTHybridModel"),
        ("vit_mae", "ViTMAEModel"),
        ("vit_msn", "ViTMSNModel"),
        ("vitdet", "VitDetModel"),
        ("vits", "VitsModel"),
        ("vivit", "VivitModel"),
        ("wav2vec2", "Wav2Vec2Model"),
        ("wav2vec2-conformer", "Wav2Vec2ConformerModel"),
        ("wavlm", "WavLMModel"),
        ("whisper", "WhisperModel"),
        ("xclip", "XCLIPModel"),
        ("xglm", "XGLMModel"),
        ("xlm", "XLMModel"),
        ("xlm-prophetnet", "XLMProphetNetModel"),
        ("xlm-roberta", "XLMRobertaModel"),
        ("xlm-roberta-xl", "XLMRobertaXLModel"),
        ("xlnet", "XLNetModel"),
        ("xmod", "XmodModel"),
        ("yolos", "YolosModel"),
        ("yoso", "YosoModel"),
    ]
)

MODEL_FOR_PRETRAINING_MAPPING_NAMES = OrderedDict(
    [
        # Model for pre-training mapping
        ("albert", "AlbertForPreTraining"),
        ("bart", "BartForConditionalGeneration"),
        ("bert", "BertForPreTraining"),
        ("big_bird", "BigBirdForPreTraining"),
        ("bloom", "BloomForCausalLM"),
        ("camembert", "CamembertForMaskedLM"),
        ("ctrl", "CTRLLMHeadModel"),
        ("data2vec-text", "Data2VecTextForMaskedLM"),
        ("deberta", "DebertaForMaskedLM"),
        ("deberta-v2", "DebertaV2ForMaskedLM"),
        ("distilbert", "DistilBertForMaskedLM"),
        ("electra", "ElectraForPreTraining"),
        ("ernie", "ErnieForPreTraining"),
        ("flaubert", "FlaubertWithLMHeadModel"),
        ("flava", "FlavaForPreTraining"),
        ("fnet", "FNetForPreTraining"),
        ("fsmt", "FSMTForConditionalGeneration"),
        ("funnel", "FunnelForPreTraining"),
        ("gpt-sw3", "GPT2LMHeadModel"),
        ("gpt2", "GPT2LMHeadModel"),
        ("gpt_bigcode", "GPTBigCodeForCausalLM"),
        ("gptsan-japanese", "GPTSanJapaneseForConditionalGeneration"),
        ("ibert", "IBertForMaskedLM"),
        ("idefics", "IdeficsForVisionText2Text"),
        ("layoutlm", "LayoutLMForMaskedLM"),
        ("longformer", "LongformerForMaskedLM"),
        ("luke", "LukeForMaskedLM"),
        ("lxmert", "LxmertForPreTraining"),
        ("mega", "MegaForMaskedLM"),
        ("megatron-bert", "MegatronBertForPreTraining"),
        ("mobilebert", "MobileBertForPreTraining"),
        ("mpnet", "MPNetForMaskedLM"),
        ("mpt", "MptForCausalLM"),
        ("mra", "MraForMaskedLM"),
        ("mvp", "MvpForConditionalGeneration"),
        ("nezha", "NezhaForPreTraining"),
        ("nllb-moe", "NllbMoeForConditionalGeneration"),
        ("openai-gpt", "OpenAIGPTLMHeadModel"),
        ("retribert", "RetriBertModel"),
        ("roberta", "RobertaForMaskedLM"),
        ("roberta-prelayernorm", "RobertaPreLayerNormForMaskedLM"),
        ("roc_bert", "RoCBertForPreTraining"),
        ("rwkv", "RwkvForCausalLM"),
        ("splinter", "SplinterForPreTraining"),
        ("squeezebert", "SqueezeBertForMaskedLM"),
        ("switch_transformers", "SwitchTransformersForConditionalGeneration"),
        ("t5", "T5ForConditionalGeneration"),
        ("tapas", "TapasForMaskedLM"),
        ("transfo-xl", "TransfoXLLMHeadModel"),
        ("tvlt", "TvltForPreTraining"),
        ("unispeech", "UniSpeechForPreTraining"),
        ("unispeech-sat", "UniSpeechSatForPreTraining"),
        ("videomae", "VideoMAEForPreTraining"),
        ("visual_bert", "VisualBertForPreTraining"),
        ("vit_mae", "ViTMAEForPreTraining"),
        ("wav2vec2", "Wav2Vec2ForPreTraining"),
        ("wav2vec2-conformer", "Wav2Vec2ConformerForPreTraining"),
        ("xlm", "XLMWithLMHeadModel"),
        ("xlm-roberta", "XLMRobertaForMaskedLM"),
        ("xlm-roberta-xl", "XLMRobertaXLForMaskedLM"),
        ("xlnet", "XLNetLMHeadModel"),
        ("xmod", "XmodForMaskedLM"),
    ]
)

MODEL_WITH_LM_HEAD_MAPPING_NAMES = OrderedDict(
    [
        # Model with LM heads mapping
        ("albert", "AlbertForMaskedLM"),
        ("bart", "BartForConditionalGeneration"),
        ("bert", "BertForMaskedLM"),
        ("big_bird", "BigBirdForMaskedLM"),
        ("bigbird_pegasus", "BigBirdPegasusForConditionalGeneration"),
        ("blenderbot-small", "BlenderbotSmallForConditionalGeneration"),
        ("bloom", "BloomForCausalLM"),
        ("camembert", "CamembertForMaskedLM"),
        ("codegen", "CodeGenForCausalLM"),
        ("convbert", "ConvBertForMaskedLM"),
        ("cpmant", "CpmAntForCausalLM"),
        ("ctrl", "CTRLLMHeadModel"),
        ("data2vec-text", "Data2VecTextForMaskedLM"),
        ("deberta", "DebertaForMaskedLM"),
        ("deberta-v2", "DebertaV2ForMaskedLM"),
        ("distilbert", "DistilBertForMaskedLM"),
        ("electra", "ElectraForMaskedLM"),
        ("encoder-decoder", "EncoderDecoderModel"),
        ("ernie", "ErnieForMaskedLM"),
        ("esm", "EsmForMaskedLM"),
        ("flaubert", "FlaubertWithLMHeadModel"),
        ("fnet", "FNetForMaskedLM"),
        ("fsmt", "FSMTForConditionalGeneration"),
        ("funnel", "FunnelForMaskedLM"),
        ("git", "GitForCausalLM"),
        ("gpt-sw3", "GPT2LMHeadModel"),
        ("gpt2", "GPT2LMHeadModel"),
        ("gpt_bigcode", "GPTBigCodeForCausalLM"),
        ("gpt_neo", "GPTNeoForCausalLM"),
        ("gpt_neox", "GPTNeoXForCausalLM"),
        ("gpt_neox_japanese", "GPTNeoXJapaneseForCausalLM"),
        ("gptj", "GPTJForCausalLM"),
        ("gptsan-japanese", "GPTSanJapaneseForConditionalGeneration"),
        ("ibert", "IBertForMaskedLM"),
        ("layoutlm", "LayoutLMForMaskedLM"),
        ("led", "LEDForConditionalGeneration"),
        ("longformer", "LongformerForMaskedLM"),
        ("longt5", "LongT5ForConditionalGeneration"),
        ("luke", "LukeForMaskedLM"),
        ("m2m_100", "M2M100ForConditionalGeneration"),
        ("marian", "MarianMTModel"),
        ("mega", "MegaForMaskedLM"),
        ("megatron-bert", "MegatronBertForCausalLM"),
        ("mobilebert", "MobileBertForMaskedLM"),
        ("mpnet", "MPNetForMaskedLM"),
        ("mpt", "MptForCausalLM"),
        ("mra", "MraForMaskedLM"),
        ("mvp", "MvpForConditionalGeneration"),
        ("nezha", "NezhaForMaskedLM"),
        ("nllb-moe", "NllbMoeForConditionalGeneration"),
        ("nystromformer", "NystromformerForMaskedLM"),
        ("openai-gpt", "OpenAIGPTLMHeadModel"),
        ("pegasus_x", "PegasusXForConditionalGeneration"),
        ("plbart", "PLBartForConditionalGeneration"),
        ("pop2piano", "Pop2PianoForConditionalGeneration"),
        ("qdqbert", "QDQBertForMaskedLM"),
        ("reformer", "ReformerModelWithLMHead"),
        ("rembert", "RemBertForMaskedLM"),
        ("roberta", "RobertaForMaskedLM"),
        ("roberta-prelayernorm", "RobertaPreLayerNormForMaskedLM"),
        ("roc_bert", "RoCBertForMaskedLM"),
        ("roformer", "RoFormerForMaskedLM"),
        ("rwkv", "RwkvForCausalLM"),
        ("speech_to_text", "Speech2TextForConditionalGeneration"),
        ("squeezebert", "SqueezeBertForMaskedLM"),
        ("switch_transformers", "SwitchTransformersForConditionalGeneration"),
        ("t5", "T5ForConditionalGeneration"),
        ("tapas", "TapasForMaskedLM"),
        ("transfo-xl", "TransfoXLLMHeadModel"),
        ("wav2vec2", "Wav2Vec2ForMaskedLM"),
        ("whisper", "WhisperForConditionalGeneration"),
        ("xlm", "XLMWithLMHeadModel"),
        ("xlm-roberta", "XLMRobertaForMaskedLM"),
        ("xlm-roberta-xl", "XLMRobertaXLForMaskedLM"),
        ("xlnet", "XLNetLMHeadModel"),
        ("xmod", "XmodForMaskedLM"),
        ("yoso", "YosoForMaskedLM"),
    ]
)

MODEL_FOR_CAUSAL_LM_MAPPING_NAMES = OrderedDict(
    [
        # Model for Causal LM mapping
        ("bart", "BartForCausalLM"),
        ("bert", "BertLMHeadModel"),
        ("bert-generation", "BertGenerationDecoder"),
        ("big_bird", "BigBirdForCausalLM"),
        ("bigbird_pegasus", "BigBirdPegasusForCausalLM"),
        ("biogpt", "BioGptForCausalLM"),
        ("blenderbot", "BlenderbotForCausalLM"),
        ("blenderbot-small", "BlenderbotSmallForCausalLM"),
        ("bloom", "BloomForCausalLM"),
        ("camembert", "CamembertForCausalLM"),
        ("code_llama", "LlamaForCausalLM"),
        ("codegen", "CodeGenForCausalLM"),
        ("cpmant", "CpmAntForCausalLM"),
        ("ctrl", "CTRLLMHeadModel"),
        ("data2vec-text", "Data2VecTextForCausalLM"),
        ("electra", "ElectraForCausalLM"),
        ("ernie", "ErnieForCausalLM"),
        ("falcon", "FalconForCausalLM"),
        ("git", "GitForCausalLM"),
        ("gpt-sw3", "GPT2LMHeadModel"),
        ("gpt2", "GPT2LMHeadModel"),
        ("gpt_bigcode", "GPTBigCodeForCausalLM"),
        ("gpt_neo", "GPTNeoForCausalLM"),
        ("gpt_neox", "GPTNeoXForCausalLM"),
        ("gpt_neox_japanese", "GPTNeoXJapaneseForCausalLM"),
        ("gptj", "GPTJForCausalLM"),
        ("llama", "LlamaForCausalLM"),
        ("marian", "MarianForCausalLM"),
        ("mbart", "MBartForCausalLM"),
        ("mega", "MegaForCausalLM"),
        ("megatron-bert", "MegatronBertForCausalLM"),
        ("mpt", "MptForCausalLM"),
        ("musicgen", "MusicgenForCausalLM"),
        ("mvp", "MvpForCausalLM"),
        ("open-llama", "OpenLlamaForCausalLM"),
        ("openai-gpt", "OpenAIGPTLMHeadModel"),
        ("opt", "OPTForCausalLM"),
        ("pegasus", "PegasusForCausalLM"),
        ("persimmon", "PersimmonForCausalLM"),
        ("plbart", "PLBartForCausalLM"),
        ("prophetnet", "ProphetNetForCausalLM"),
        ("qdqbert", "QDQBertLMHeadModel"),
        ("reformer", "ReformerModelWithLMHead"),
        ("rembert", "RemBertForCausalLM"),
        ("roberta", "RobertaForCausalLM"),
        ("roberta-prelayernorm", "RobertaPreLayerNormForCausalLM"),
        ("roc_bert", "RoCBertForCausalLM"),
        ("roformer", "RoFormerForCausalLM"),
        ("rwkv", "RwkvForCausalLM"),
        ("speech_to_text_2", "Speech2Text2ForCausalLM"),
        ("transfo-xl", "TransfoXLLMHeadModel"),
        ("trocr", "TrOCRForCausalLM"),
        ("xglm", "XGLMForCausalLM"),
        ("xlm", "XLMWithLMHeadModel"),
        ("xlm-prophetnet", "XLMProphetNetForCausalLM"),
        ("xlm-roberta", "XLMRobertaForCausalLM"),
        ("xlm-roberta-xl", "XLMRobertaXLForCausalLM"),
        ("xlnet", "XLNetLMHeadModel"),
        ("xmod", "XmodForCausalLM"),
    ]
)

MODEL_FOR_MASKED_IMAGE_MODELING_MAPPING_NAMES = OrderedDict(
    [
        ("deit", "DeiTForMaskedImageModeling"),
        ("focalnet", "FocalNetForMaskedImageModeling"),
        ("swin", "SwinForMaskedImageModeling"),
        ("swinv2", "Swinv2ForMaskedImageModeling"),
        ("vit", "ViTForMaskedImageModeling"),
    ]
)


MODEL_FOR_CAUSAL_IMAGE_MODELING_MAPPING_NAMES = OrderedDict(
    # Model for Causal Image Modeling mapping
    [
        ("imagegpt", "ImageGPTForCausalImageModeling"),
    ]
)

MODEL_FOR_IMAGE_CLASSIFICATION_MAPPING_NAMES = OrderedDict(
    [
        # Model for Image Classification mapping
        ("beit", "BeitForImageClassification"),
        ("bit", "BitForImageClassification"),
        ("convnext", "ConvNextForImageClassification"),
        ("convnextv2", "ConvNextV2ForImageClassification"),
        ("cvt", "CvtForImageClassification"),
        ("data2vec-vision", "Data2VecVisionForImageClassification"),
        ("deit", ("DeiTForImageClassification", "DeiTForImageClassificationWithTeacher")),
        ("dinat", "DinatForImageClassification"),
        ("dinov2", "Dinov2ForImageClassification"),
        (
            "efficientformer",
            (
                "EfficientFormerForImageClassification",
                "EfficientFormerForImageClassificationWithTeacher",
            ),
        ),
        ("efficientnet", "EfficientNetForImageClassification"),
        ("fastvit", "FastViTForImageClassification"),
        ("focalnet", "FocalNetForImageClassification"),
        ("imagegpt", "ImageGPTForImageClassification"),
        ("levit", ("LevitForImageClassification", "LevitForImageClassificationWithTeacher")),
        ("mobilenet_v1", "MobileNetV1ForImageClassification"),
        ("mobilenet_v2", "MobileNetV2ForImageClassification"),
        ("mobilevit", "MobileViTForImageClassification"),
        ("mobilevitv2", "MobileViTV2ForImageClassification"),
        ("nat", "NatForImageClassification"),
        (
            "perceiver",
            (
                "PerceiverForImageClassificationLearned",
                "PerceiverForImageClassificationFourier",
                "PerceiverForImageClassificationConvProcessing",
            ),
        ),
        ("poolformer", "PoolFormerForImageClassification"),
        ("pvt", "PvtForImageClassification"),
        ("regnet", "RegNetForImageClassification"),
        ("resnet", "ResNetForImageClassification"),
        ("segformer", "SegformerForImageClassification"),
        ("swiftformer", "SwiftFormerForImageClassification"),
        ("swin", "SwinForImageClassification"),
        ("swinv2", "Swinv2ForImageClassification"),
        ("van", "VanForImageClassification"),
        ("vit", "ViTForImageClassification"),
        ("vit_hybrid", "ViTHybridForImageClassification"),
        ("vit_msn", "ViTMSNForImageClassification"),
    ]
)

MODEL_FOR_IMAGE_SEGMENTATION_MAPPING_NAMES = OrderedDict(
    [
        # Do not add new models here, this class will be deprecated in the future.
        # Model for Image Segmentation mapping
        ("detr", "DetrForSegmentation"),
    ]
)

MODEL_FOR_SEMANTIC_SEGMENTATION_MAPPING_NAMES = OrderedDict(
    [
        # Model for Semantic Segmentation mapping
        ("beit", "BeitForSemanticSegmentation"),
        ("data2vec-vision", "Data2VecVisionForSemanticSegmentation"),
        ("dpt", "DPTForSemanticSegmentation"),
        ("mobilenet_v2", "MobileNetV2ForSemanticSegmentation"),
        ("mobilevit", "MobileViTForSemanticSegmentation"),
        ("mobilevitv2", "MobileViTV2ForSemanticSegmentation"),
        ("segformer", "SegformerForSemanticSegmentation"),
        ("upernet", "UperNetForSemanticSegmentation"),
    ]
)

MODEL_FOR_INSTANCE_SEGMENTATION_MAPPING_NAMES = OrderedDict(
    [
        # Model for Instance Segmentation mapping
        # MaskFormerForInstanceSegmentation can be removed from this mapping in v5
        ("maskformer", "MaskFormerForInstanceSegmentation"),
    ]
)

MODEL_FOR_UNIVERSAL_SEGMENTATION_MAPPING_NAMES = OrderedDict(
    [
        # Model for Universal Segmentation mapping
        ("detr", "DetrForSegmentation"),
        ("mask2former", "Mask2FormerForUniversalSegmentation"),
        ("maskformer", "MaskFormerForInstanceSegmentation"),
        ("oneformer", "OneFormerForUniversalSegmentation"),
    ]
)

MODEL_FOR_VIDEO_CLASSIFICATION_MAPPING_NAMES = OrderedDict(
    [
        ("timesformer", "TimesformerForVideoClassification"),
        ("videomae", "VideoMAEForVideoClassification"),
        ("vivit", "VivitForVideoClassification"),
    ]
)

MODEL_FOR_VISION_2_SEQ_MAPPING_NAMES = OrderedDict(
    [
        ("blip", "BlipForConditionalGeneration"),
        ("blip-2", "Blip2ForConditionalGeneration"),
        ("git", "GitForCausalLM"),
        ("instructblip", "InstructBlipForConditionalGeneration"),
        ("pix2struct", "Pix2StructForConditionalGeneration"),
        ("vision-encoder-decoder", "VisionEncoderDecoderModel"),
    ]
)

MODEL_FOR_MASKED_LM_MAPPING_NAMES = OrderedDict(
    [
        # Model for Masked LM mapping
        ("albert", "AlbertForMaskedLM"),
        ("bart", "BartForConditionalGeneration"),
        ("bert", "BertForMaskedLM"),
        ("big_bird", "BigBirdForMaskedLM"),
        ("camembert", "CamembertForMaskedLM"),
        ("convbert", "ConvBertForMaskedLM"),
        ("data2vec-text", "Data2VecTextForMaskedLM"),
        ("deberta", "DebertaForMaskedLM"),
        ("deberta-v2", "DebertaV2ForMaskedLM"),
        ("distilbert", "DistilBertForMaskedLM"),
        ("electra", "ElectraForMaskedLM"),
        ("ernie", "ErnieForMaskedLM"),
        ("esm", "EsmForMaskedLM"),
        ("flaubert", "FlaubertWithLMHeadModel"),
        ("fnet", "FNetForMaskedLM"),
        ("funnel", "FunnelForMaskedLM"),
        ("ibert", "IBertForMaskedLM"),
        ("layoutlm", "LayoutLMForMaskedLM"),
        ("longformer", "LongformerForMaskedLM"),
        ("luke", "LukeForMaskedLM"),
        ("mbart", "MBartForConditionalGeneration"),
        ("mega", "MegaForMaskedLM"),
        ("megatron-bert", "MegatronBertForMaskedLM"),
        ("mobilebert", "MobileBertForMaskedLM"),
        ("mpnet", "MPNetForMaskedLM"),
        ("mra", "MraForMaskedLM"),
        ("mvp", "MvpForConditionalGeneration"),
        ("nezha", "NezhaForMaskedLM"),
        ("nystromformer", "NystromformerForMaskedLM"),
        ("perceiver", "PerceiverForMaskedLM"),
        ("qdqbert", "QDQBertForMaskedLM"),
        ("reformer", "ReformerForMaskedLM"),
        ("rembert", "RemBertForMaskedLM"),
        ("roberta", "RobertaForMaskedLM"),
        ("roberta-prelayernorm", "RobertaPreLayerNormForMaskedLM"),
        ("roc_bert", "RoCBertForMaskedLM"),
        ("roformer", "RoFormerForMaskedLM"),
        ("squeezebert", "SqueezeBertForMaskedLM"),
        ("tapas", "TapasForMaskedLM"),
        ("wav2vec2", "Wav2Vec2ForMaskedLM"),
        ("xlm", "XLMWithLMHeadModel"),
        ("xlm-roberta", "XLMRobertaForMaskedLM"),
        ("xlm-roberta-xl", "XLMRobertaXLForMaskedLM"),
        ("xmod", "XmodForMaskedLM"),
        ("yoso", "YosoForMaskedLM"),
    ]
)

MODEL_FOR_OBJECT_DETECTION_MAPPING_NAMES = OrderedDict(
    [
        # Model for Object Detection mapping
        ("conditional_detr", "ConditionalDetrForObjectDetection"),
        ("deformable_detr", "DeformableDetrForObjectDetection"),
        ("deta", "DetaForObjectDetection"),
        ("detr", "DetrForObjectDetection"),
        ("table-transformer", "TableTransformerForObjectDetection"),
        ("yolos", "YolosForObjectDetection"),
    ]
)

MODEL_FOR_ZERO_SHOT_OBJECT_DETECTION_MAPPING_NAMES = OrderedDict(
    [
        # Model for Zero Shot Object Detection mapping
        ("owlvit", "OwlViTForObjectDetection")
    ]
)

MODEL_FOR_DEPTH_ESTIMATION_MAPPING_NAMES = OrderedDict(
    [
        # Model for depth estimation mapping
        ("dpt", "DPTForDepthEstimation"),
        ("glpn", "GLPNForDepthEstimation"),
    ]
)
MODEL_FOR_SEQ_TO_SEQ_CAUSAL_LM_MAPPING_NAMES = OrderedDict(
    [
        # Model for Seq2Seq Causal LM mapping
        ("bart", "BartForConditionalGeneration"),
        ("bigbird_pegasus", "BigBirdPegasusForConditionalGeneration"),
        ("blenderbot", "BlenderbotForConditionalGeneration"),
        ("blenderbot-small", "BlenderbotSmallForConditionalGeneration"),
        ("encoder-decoder", "EncoderDecoderModel"),
        ("fsmt", "FSMTForConditionalGeneration"),
        ("gptsan-japanese", "GPTSanJapaneseForConditionalGeneration"),
        ("led", "LEDForConditionalGeneration"),
        ("longt5", "LongT5ForConditionalGeneration"),
        ("m2m_100", "M2M100ForConditionalGeneration"),
        ("marian", "MarianMTModel"),
        ("mbart", "MBartForConditionalGeneration"),
        ("mt5", "MT5ForConditionalGeneration"),
        ("mvp", "MvpForConditionalGeneration"),
        ("nllb-moe", "NllbMoeForConditionalGeneration"),
        ("pegasus", "PegasusForConditionalGeneration"),
        ("pegasus_x", "PegasusXForConditionalGeneration"),
        ("plbart", "PLBartForConditionalGeneration"),
        ("prophetnet", "ProphetNetForConditionalGeneration"),
        ("switch_transformers", "SwitchTransformersForConditionalGeneration"),
        ("t5", "T5ForConditionalGeneration"),
        ("umt5", "UMT5ForConditionalGeneration"),
        ("xlm-prophetnet", "XLMProphetNetForConditionalGeneration"),
    ]
)

MODEL_FOR_SPEECH_SEQ_2_SEQ_MAPPING_NAMES = OrderedDict(
    [
        ("pop2piano", "Pop2PianoForConditionalGeneration"),
        ("speech-encoder-decoder", "SpeechEncoderDecoderModel"),
        ("speech_to_text", "Speech2TextForConditionalGeneration"),
        ("speecht5", "SpeechT5ForSpeechToText"),
        ("whisper", "WhisperForConditionalGeneration"),
    ]
)

MODEL_FOR_SEQUENCE_CLASSIFICATION_MAPPING_NAMES = OrderedDict(
    [
        # Model for Sequence Classification mapping
        ("albert", "AlbertForSequenceClassification"),
        ("bart", "BartForSequenceClassification"),
        ("bert", "BertForSequenceClassification"),
        ("big_bird", "BigBirdForSequenceClassification"),
        ("bigbird_pegasus", "BigBirdPegasusForSequenceClassification"),
        ("biogpt", "BioGptForSequenceClassification"),
        ("bloom", "BloomForSequenceClassification"),
        ("camembert", "CamembertForSequenceClassification"),
        ("canine", "CanineForSequenceClassification"),
        ("code_llama", "LlamaForSequenceClassification"),
        ("convbert", "ConvBertForSequenceClassification"),
        ("ctrl", "CTRLForSequenceClassification"),
        ("data2vec-text", "Data2VecTextForSequenceClassification"),
        ("deberta", "DebertaForSequenceClassification"),
        ("deberta-v2", "DebertaV2ForSequenceClassification"),
        ("distilbert", "DistilBertForSequenceClassification"),
        ("electra", "ElectraForSequenceClassification"),
        ("ernie", "ErnieForSequenceClassification"),
        ("ernie_m", "ErnieMForSequenceClassification"),
        ("esm", "EsmForSequenceClassification"),
        ("falcon", "FalconForSequenceClassification"),
        ("flaubert", "FlaubertForSequenceClassification"),
        ("fnet", "FNetForSequenceClassification"),
        ("funnel", "FunnelForSequenceClassification"),
        ("gpt-sw3", "GPT2ForSequenceClassification"),
        ("gpt2", "GPT2ForSequenceClassification"),
        ("gpt_bigcode", "GPTBigCodeForSequenceClassification"),
        ("gpt_neo", "GPTNeoForSequenceClassification"),
        ("gpt_neox", "GPTNeoXForSequenceClassification"),
        ("gptj", "GPTJForSequenceClassification"),
        ("ibert", "IBertForSequenceClassification"),
        ("layoutlm", "LayoutLMForSequenceClassification"),
        ("layoutlmv2", "LayoutLMv2ForSequenceClassification"),
        ("layoutlmv3", "LayoutLMv3ForSequenceClassification"),
        ("led", "LEDForSequenceClassification"),
        ("lilt", "LiltForSequenceClassification"),
        ("llama", "LlamaForSequenceClassification"),
        ("longformer", "LongformerForSequenceClassification"),
        ("luke", "LukeForSequenceClassification"),
        ("markuplm", "MarkupLMForSequenceClassification"),
        ("mbart", "MBartForSequenceClassification"),
        ("mega", "MegaForSequenceClassification"),
        ("megatron-bert", "MegatronBertForSequenceClassification"),
        ("mobilebert", "MobileBertForSequenceClassification"),
        ("mpnet", "MPNetForSequenceClassification"),
        ("mpt", "MptForSequenceClassification"),
        ("mra", "MraForSequenceClassification"),
        ("mt5", "MT5ForSequenceClassification"),
        ("mvp", "MvpForSequenceClassification"),
        ("nezha", "NezhaForSequenceClassification"),
        ("nystromformer", "NystromformerForSequenceClassification"),
        ("open-llama", "OpenLlamaForSequenceClassification"),
        ("openai-gpt", "OpenAIGPTForSequenceClassification"),
        ("opt", "OPTForSequenceClassification"),
        ("perceiver", "PerceiverForSequenceClassification"),
        ("persimmon", "PersimmonForSequenceClassification"),
        ("plbart", "PLBartForSequenceClassification"),
        ("qdqbert", "QDQBertForSequenceClassification"),
        ("reformer", "ReformerForSequenceClassification"),
        ("rembert", "RemBertForSequenceClassification"),
        ("roberta", "RobertaForSequenceClassification"),
        ("roberta-prelayernorm", "RobertaPreLayerNormForSequenceClassification"),
        ("roc_bert", "RoCBertForSequenceClassification"),
        ("roformer", "RoFormerForSequenceClassification"),
        ("squeezebert", "SqueezeBertForSequenceClassification"),
        ("t5", "T5ForSequenceClassification"),
        ("tapas", "TapasForSequenceClassification"),
        ("transfo-xl", "TransfoXLForSequenceClassification"),
        ("umt5", "UMT5ForSequenceClassification"),
        ("xlm", "XLMForSequenceClassification"),
        ("xlm-roberta", "XLMRobertaForSequenceClassification"),
        ("xlm-roberta-xl", "XLMRobertaXLForSequenceClassification"),
        ("xlnet", "XLNetForSequenceClassification"),
        ("xmod", "XmodForSequenceClassification"),
        ("yoso", "YosoForSequenceClassification"),
    ]
)

MODEL_FOR_QUESTION_ANSWERING_MAPPING_NAMES = OrderedDict(
    [
        # Model for Question Answering mapping
        ("albert", "AlbertForQuestionAnswering"),
        ("bart", "BartForQuestionAnswering"),
        ("bert", "BertForQuestionAnswering"),
        ("big_bird", "BigBirdForQuestionAnswering"),
        ("bigbird_pegasus", "BigBirdPegasusForQuestionAnswering"),
        ("bloom", "BloomForQuestionAnswering"),
        ("camembert", "CamembertForQuestionAnswering"),
        ("canine", "CanineForQuestionAnswering"),
        ("convbert", "ConvBertForQuestionAnswering"),
        ("data2vec-text", "Data2VecTextForQuestionAnswering"),
        ("deberta", "DebertaForQuestionAnswering"),
        ("deberta-v2", "DebertaV2ForQuestionAnswering"),
        ("distilbert", "DistilBertForQuestionAnswering"),
        ("electra", "ElectraForQuestionAnswering"),
        ("ernie", "ErnieForQuestionAnswering"),
        ("ernie_m", "ErnieMForQuestionAnswering"),
        ("falcon", "FalconForQuestionAnswering"),
        ("flaubert", "FlaubertForQuestionAnsweringSimple"),
        ("fnet", "FNetForQuestionAnswering"),
        ("funnel", "FunnelForQuestionAnswering"),
        ("gpt2", "GPT2ForQuestionAnswering"),
        ("gpt_neo", "GPTNeoForQuestionAnswering"),
        ("gpt_neox", "GPTNeoXForQuestionAnswering"),
        ("gptj", "GPTJForQuestionAnswering"),
        ("ibert", "IBertForQuestionAnswering"),
        ("layoutlmv2", "LayoutLMv2ForQuestionAnswering"),
        ("layoutlmv3", "LayoutLMv3ForQuestionAnswering"),
        ("led", "LEDForQuestionAnswering"),
        ("lilt", "LiltForQuestionAnswering"),
        ("longformer", "LongformerForQuestionAnswering"),
        ("luke", "LukeForQuestionAnswering"),
        ("lxmert", "LxmertForQuestionAnswering"),
        ("markuplm", "MarkupLMForQuestionAnswering"),
        ("mbart", "MBartForQuestionAnswering"),
        ("mega", "MegaForQuestionAnswering"),
        ("megatron-bert", "MegatronBertForQuestionAnswering"),
        ("mobilebert", "MobileBertForQuestionAnswering"),
        ("mpnet", "MPNetForQuestionAnswering"),
        ("mpt", "MptForQuestionAnswering"),
        ("mra", "MraForQuestionAnswering"),
        ("mt5", "MT5ForQuestionAnswering"),
        ("mvp", "MvpForQuestionAnswering"),
        ("nezha", "NezhaForQuestionAnswering"),
        ("nystromformer", "NystromformerForQuestionAnswering"),
        ("opt", "OPTForQuestionAnswering"),
        ("qdqbert", "QDQBertForQuestionAnswering"),
        ("reformer", "ReformerForQuestionAnswering"),
        ("rembert", "RemBertForQuestionAnswering"),
        ("roberta", "RobertaForQuestionAnswering"),
        ("roberta-prelayernorm", "RobertaPreLayerNormForQuestionAnswering"),
        ("roc_bert", "RoCBertForQuestionAnswering"),
        ("roformer", "RoFormerForQuestionAnswering"),
        ("splinter", "SplinterForQuestionAnswering"),
        ("squeezebert", "SqueezeBertForQuestionAnswering"),
        ("t5", "T5ForQuestionAnswering"),
        ("umt5", "UMT5ForQuestionAnswering"),
        ("xlm", "XLMForQuestionAnsweringSimple"),
        ("xlm-roberta", "XLMRobertaForQuestionAnswering"),
        ("xlm-roberta-xl", "XLMRobertaXLForQuestionAnswering"),
        ("xlnet", "XLNetForQuestionAnsweringSimple"),
        ("xmod", "XmodForQuestionAnswering"),
        ("yoso", "YosoForQuestionAnswering"),
    ]
)

MODEL_FOR_TABLE_QUESTION_ANSWERING_MAPPING_NAMES = OrderedDict(
    [
        # Model for Table Question Answering mapping
        ("tapas", "TapasForQuestionAnswering"),
    ]
)

MODEL_FOR_VISUAL_QUESTION_ANSWERING_MAPPING_NAMES = OrderedDict(
    [
        ("blip-2", "Blip2ForConditionalGeneration"),
        ("vilt", "ViltForQuestionAnswering"),
    ]
)

MODEL_FOR_DOCUMENT_QUESTION_ANSWERING_MAPPING_NAMES = OrderedDict(
    [
        ("layoutlm", "LayoutLMForQuestionAnswering"),
        ("layoutlmv2", "LayoutLMv2ForQuestionAnswering"),
        ("layoutlmv3", "LayoutLMv3ForQuestionAnswering"),
    ]
)

MODEL_FOR_TOKEN_CLASSIFICATION_MAPPING_NAMES = OrderedDict(
    [
        # Model for Token Classification mapping
        ("albert", "AlbertForTokenClassification"),
        ("bert", "BertForTokenClassification"),
        ("big_bird", "BigBirdForTokenClassification"),
        ("biogpt", "BioGptForTokenClassification"),
        ("bloom", "BloomForTokenClassification"),
        ("bros", "BrosForTokenClassification"),
        ("camembert", "CamembertForTokenClassification"),
        ("canine", "CanineForTokenClassification"),
        ("convbert", "ConvBertForTokenClassification"),
        ("data2vec-text", "Data2VecTextForTokenClassification"),
        ("deberta", "DebertaForTokenClassification"),
        ("deberta-v2", "DebertaV2ForTokenClassification"),
        ("distilbert", "DistilBertForTokenClassification"),
        ("electra", "ElectraForTokenClassification"),
        ("ernie", "ErnieForTokenClassification"),
        ("ernie_m", "ErnieMForTokenClassification"),
        ("esm", "EsmForTokenClassification"),
        ("falcon", "FalconForTokenClassification"),
        ("flaubert", "FlaubertForTokenClassification"),
        ("fnet", "FNetForTokenClassification"),
        ("funnel", "FunnelForTokenClassification"),
        ("gpt-sw3", "GPT2ForTokenClassification"),
        ("gpt2", "GPT2ForTokenClassification"),
        ("gpt_bigcode", "GPTBigCodeForTokenClassification"),
        ("gpt_neo", "GPTNeoForTokenClassification"),
        ("gpt_neox", "GPTNeoXForTokenClassification"),
        ("ibert", "IBertForTokenClassification"),
        ("layoutlm", "LayoutLMForTokenClassification"),
        ("layoutlmv2", "LayoutLMv2ForTokenClassification"),
        ("layoutlmv3", "LayoutLMv3ForTokenClassification"),
        ("lilt", "LiltForTokenClassification"),
        ("longformer", "LongformerForTokenClassification"),
        ("luke", "LukeForTokenClassification"),
        ("markuplm", "MarkupLMForTokenClassification"),
        ("mega", "MegaForTokenClassification"),
        ("megatron-bert", "MegatronBertForTokenClassification"),
        ("mobilebert", "MobileBertForTokenClassification"),
        ("mpnet", "MPNetForTokenClassification"),
        ("mpt", "MptForTokenClassification"),
        ("mra", "MraForTokenClassification"),
        ("nezha", "NezhaForTokenClassification"),
        ("nystromformer", "NystromformerForTokenClassification"),
        ("qdqbert", "QDQBertForTokenClassification"),
        ("rembert", "RemBertForTokenClassification"),
        ("roberta", "RobertaForTokenClassification"),
        ("roberta-prelayernorm", "RobertaPreLayerNormForTokenClassification"),
        ("roc_bert", "RoCBertForTokenClassification"),
        ("roformer", "RoFormerForTokenClassification"),
        ("squeezebert", "SqueezeBertForTokenClassification"),
        ("xlm", "XLMForTokenClassification"),
        ("xlm-roberta", "XLMRobertaForTokenClassification"),
        ("xlm-roberta-xl", "XLMRobertaXLForTokenClassification"),
        ("xlnet", "XLNetForTokenClassification"),
        ("xmod", "XmodForTokenClassification"),
        ("yoso", "YosoForTokenClassification"),
    ]
)

MODEL_FOR_MULTIPLE_CHOICE_MAPPING_NAMES = OrderedDict(
    [
        # Model for Multiple Choice mapping
        ("albert", "AlbertForMultipleChoice"),
        ("bert", "BertForMultipleChoice"),
        ("big_bird", "BigBirdForMultipleChoice"),
        ("camembert", "CamembertForMultipleChoice"),
        ("canine", "CanineForMultipleChoice"),
        ("convbert", "ConvBertForMultipleChoice"),
        ("data2vec-text", "Data2VecTextForMultipleChoice"),
        ("deberta-v2", "DebertaV2ForMultipleChoice"),
        ("distilbert", "DistilBertForMultipleChoice"),
        ("electra", "ElectraForMultipleChoice"),
        ("ernie", "ErnieForMultipleChoice"),
        ("ernie_m", "ErnieMForMultipleChoice"),
        ("flaubert", "FlaubertForMultipleChoice"),
        ("fnet", "FNetForMultipleChoice"),
        ("funnel", "FunnelForMultipleChoice"),
        ("ibert", "IBertForMultipleChoice"),
        ("longformer", "LongformerForMultipleChoice"),
        ("luke", "LukeForMultipleChoice"),
        ("mega", "MegaForMultipleChoice"),
        ("megatron-bert", "MegatronBertForMultipleChoice"),
        ("mobilebert", "MobileBertForMultipleChoice"),
        ("mpnet", "MPNetForMultipleChoice"),
        ("mra", "MraForMultipleChoice"),
        ("nezha", "NezhaForMultipleChoice"),
        ("nystromformer", "NystromformerForMultipleChoice"),
        ("qdqbert", "QDQBertForMultipleChoice"),
        ("rembert", "RemBertForMultipleChoice"),
        ("roberta", "RobertaForMultipleChoice"),
        ("roberta-prelayernorm", "RobertaPreLayerNormForMultipleChoice"),
        ("roc_bert", "RoCBertForMultipleChoice"),
        ("roformer", "RoFormerForMultipleChoice"),
        ("squeezebert", "SqueezeBertForMultipleChoice"),
        ("xlm", "XLMForMultipleChoice"),
        ("xlm-roberta", "XLMRobertaForMultipleChoice"),
        ("xlm-roberta-xl", "XLMRobertaXLForMultipleChoice"),
        ("xlnet", "XLNetForMultipleChoice"),
        ("xmod", "XmodForMultipleChoice"),
        ("yoso", "YosoForMultipleChoice"),
    ]
)

MODEL_FOR_NEXT_SENTENCE_PREDICTION_MAPPING_NAMES = OrderedDict(
    [
        ("bert", "BertForNextSentencePrediction"),
        ("ernie", "ErnieForNextSentencePrediction"),
        ("fnet", "FNetForNextSentencePrediction"),
        ("megatron-bert", "MegatronBertForNextSentencePrediction"),
        ("mobilebert", "MobileBertForNextSentencePrediction"),
        ("nezha", "NezhaForNextSentencePrediction"),
        ("qdqbert", "QDQBertForNextSentencePrediction"),
    ]
)

MODEL_FOR_AUDIO_CLASSIFICATION_MAPPING_NAMES = OrderedDict(
    [
        # Model for Audio Classification mapping
        ("audio-spectrogram-transformer", "ASTForAudioClassification"),
        ("data2vec-audio", "Data2VecAudioForSequenceClassification"),
        ("hubert", "HubertForSequenceClassification"),
        ("sew", "SEWForSequenceClassification"),
        ("sew-d", "SEWDForSequenceClassification"),
        ("unispeech", "UniSpeechForSequenceClassification"),
        ("unispeech-sat", "UniSpeechSatForSequenceClassification"),
        ("wav2vec2", "Wav2Vec2ForSequenceClassification"),
        ("wav2vec2-conformer", "Wav2Vec2ConformerForSequenceClassification"),
        ("wavlm", "WavLMForSequenceClassification"),
        ("whisper", "WhisperForAudioClassification"),
    ]
)

MODEL_FOR_CTC_MAPPING_NAMES = OrderedDict(
    [
        # Model for Connectionist temporal classification (CTC) mapping
        ("data2vec-audio", "Data2VecAudioForCTC"),
        ("hubert", "HubertForCTC"),
        ("mctct", "MCTCTForCTC"),
        ("sew", "SEWForCTC"),
        ("sew-d", "SEWDForCTC"),
        ("unispeech", "UniSpeechForCTC"),
        ("unispeech-sat", "UniSpeechSatForCTC"),
        ("wav2vec2", "Wav2Vec2ForCTC"),
        ("wav2vec2-conformer", "Wav2Vec2ConformerForCTC"),
        ("wavlm", "WavLMForCTC"),
    ]
)

MODEL_FOR_AUDIO_FRAME_CLASSIFICATION_MAPPING_NAMES = OrderedDict(
    [
        # Model for Audio Classification mapping
        ("data2vec-audio", "Data2VecAudioForAudioFrameClassification"),
        ("unispeech-sat", "UniSpeechSatForAudioFrameClassification"),
        ("wav2vec2", "Wav2Vec2ForAudioFrameClassification"),
        ("wav2vec2-conformer", "Wav2Vec2ConformerForAudioFrameClassification"),
        ("wavlm", "WavLMForAudioFrameClassification"),
    ]
)

MODEL_FOR_AUDIO_XVECTOR_MAPPING_NAMES = OrderedDict(
    [
        # Model for Audio Classification mapping
        ("data2vec-audio", "Data2VecAudioForXVector"),
        ("unispeech-sat", "UniSpeechSatForXVector"),
        ("wav2vec2", "Wav2Vec2ForXVector"),
        ("wav2vec2-conformer", "Wav2Vec2ConformerForXVector"),
        ("wavlm", "WavLMForXVector"),
    ]
)

MODEL_FOR_TEXT_TO_SPECTROGRAM_MAPPING_NAMES = OrderedDict(
    [
        # Model for Text-To-Spectrogram mapping
        ("speecht5", "SpeechT5ForTextToSpeech"),
    ]
)

MODEL_FOR_TEXT_TO_WAVEFORM_MAPPING_NAMES = OrderedDict(
    [
        # Model for Text-To-Waveform mapping
        ("bark", "BarkModel"),
        ("musicgen", "MusicgenForConditionalGeneration"),
        ("vits", "VitsModel"),
    ]
)

MODEL_FOR_ZERO_SHOT_IMAGE_CLASSIFICATION_MAPPING_NAMES = OrderedDict(
    [
        # Model for Zero Shot Image Classification mapping
        ("align", "AlignModel"),
        ("altclip", "AltCLIPModel"),
        ("blip", "BlipModel"),
        ("chinese_clip", "ChineseCLIPModel"),
        ("clip", "CLIPModel"),
        ("clipseg", "CLIPSegModel"),
    ]
)

MODEL_FOR_BACKBONE_MAPPING_NAMES = OrderedDict(
    [
        # Backbone mapping
        ("bit", "BitBackbone"),
        ("convnext", "ConvNextBackbone"),
        ("convnextv2", "ConvNextV2Backbone"),
        ("dinat", "DinatBackbone"),
        ("dinov2", "Dinov2Backbone"),
        ("focalnet", "FocalNetBackbone"),
        ("maskformer-swin", "MaskFormerSwinBackbone"),
        ("nat", "NatBackbone"),
        ("resnet", "ResNetBackbone"),
        ("swin", "SwinBackbone"),
        ("timm_backbone", "TimmBackbone"),
        ("vitdet", "VitDetBackbone"),
    ]
)

MODEL_FOR_MASK_GENERATION_MAPPING_NAMES = OrderedDict(
    [
        ("sam", "SamModel"),
    ]
)

MODEL_FOR_TEXT_ENCODING_MAPPING_NAMES = OrderedDict(
    [
        ("albert", "AlbertModel"),
        ("bert", "BertModel"),
        ("big_bird", "BigBirdModel"),
        ("data2vec-text", "Data2VecTextModel"),
        ("deberta", "DebertaModel"),
        ("deberta-v2", "DebertaV2Model"),
        ("distilbert", "DistilBertModel"),
        ("electra", "ElectraModel"),
        ("flaubert", "FlaubertModel"),
        ("ibert", "IBertModel"),
        ("longformer", "LongformerModel"),
        ("mobilebert", "MobileBertModel"),
        ("mt5", "MT5EncoderModel"),
        ("nystromformer", "NystromformerModel"),
        ("reformer", "ReformerModel"),
        ("rembert", "RemBertModel"),
        ("roberta", "RobertaModel"),
        ("roberta-prelayernorm", "RobertaPreLayerNormModel"),
        ("roc_bert", "RoCBertModel"),
        ("roformer", "RoFormerModel"),
        ("squeezebert", "SqueezeBertModel"),
        ("t5", "T5EncoderModel"),
        ("umt5", "UMT5EncoderModel"),
        ("xlm", "XLMModel"),
        ("xlm-roberta", "XLMRobertaModel"),
        ("xlm-roberta-xl", "XLMRobertaXLModel"),
    ]
)

MODEL_MAPPING = _LazyAutoMapping(CONFIG_MAPPING_NAMES, MODEL_MAPPING_NAMES)
MODEL_FOR_PRETRAINING_MAPPING = _LazyAutoMapping(CONFIG_MAPPING_NAMES, MODEL_FOR_PRETRAINING_MAPPING_NAMES)
MODEL_WITH_LM_HEAD_MAPPING = _LazyAutoMapping(CONFIG_MAPPING_NAMES, MODEL_WITH_LM_HEAD_MAPPING_NAMES)
MODEL_FOR_CAUSAL_LM_MAPPING = _LazyAutoMapping(CONFIG_MAPPING_NAMES, MODEL_FOR_CAUSAL_LM_MAPPING_NAMES)
MODEL_FOR_CAUSAL_IMAGE_MODELING_MAPPING = _LazyAutoMapping(
    CONFIG_MAPPING_NAMES, MODEL_FOR_CAUSAL_IMAGE_MODELING_MAPPING_NAMES
)
MODEL_FOR_IMAGE_CLASSIFICATION_MAPPING = _LazyAutoMapping(
    CONFIG_MAPPING_NAMES, MODEL_FOR_IMAGE_CLASSIFICATION_MAPPING_NAMES
)
MODEL_FOR_ZERO_SHOT_IMAGE_CLASSIFICATION_MAPPING = _LazyAutoMapping(
    CONFIG_MAPPING_NAMES, MODEL_FOR_ZERO_SHOT_IMAGE_CLASSIFICATION_MAPPING_NAMES
)
MODEL_FOR_IMAGE_SEGMENTATION_MAPPING = _LazyAutoMapping(
    CONFIG_MAPPING_NAMES, MODEL_FOR_IMAGE_SEGMENTATION_MAPPING_NAMES
)
MODEL_FOR_SEMANTIC_SEGMENTATION_MAPPING = _LazyAutoMapping(
    CONFIG_MAPPING_NAMES, MODEL_FOR_SEMANTIC_SEGMENTATION_MAPPING_NAMES
)
MODEL_FOR_INSTANCE_SEGMENTATION_MAPPING = _LazyAutoMapping(
    CONFIG_MAPPING_NAMES, MODEL_FOR_INSTANCE_SEGMENTATION_MAPPING_NAMES
)
MODEL_FOR_UNIVERSAL_SEGMENTATION_MAPPING = _LazyAutoMapping(
    CONFIG_MAPPING_NAMES, MODEL_FOR_UNIVERSAL_SEGMENTATION_MAPPING_NAMES
)
MODEL_FOR_VIDEO_CLASSIFICATION_MAPPING = _LazyAutoMapping(
    CONFIG_MAPPING_NAMES, MODEL_FOR_VIDEO_CLASSIFICATION_MAPPING_NAMES
)
MODEL_FOR_VISION_2_SEQ_MAPPING = _LazyAutoMapping(CONFIG_MAPPING_NAMES, MODEL_FOR_VISION_2_SEQ_MAPPING_NAMES)
MODEL_FOR_VISUAL_QUESTION_ANSWERING_MAPPING = _LazyAutoMapping(
    CONFIG_MAPPING_NAMES, MODEL_FOR_VISUAL_QUESTION_ANSWERING_MAPPING_NAMES
)
MODEL_FOR_DOCUMENT_QUESTION_ANSWERING_MAPPING = _LazyAutoMapping(
    CONFIG_MAPPING_NAMES, MODEL_FOR_DOCUMENT_QUESTION_ANSWERING_MAPPING_NAMES
)
MODEL_FOR_MASKED_LM_MAPPING = _LazyAutoMapping(CONFIG_MAPPING_NAMES, MODEL_FOR_MASKED_LM_MAPPING_NAMES)
MODEL_FOR_MASKED_IMAGE_MODELING_MAPPING = _LazyAutoMapping(
    CONFIG_MAPPING_NAMES, MODEL_FOR_MASKED_IMAGE_MODELING_MAPPING_NAMES
)
MODEL_FOR_OBJECT_DETECTION_MAPPING = _LazyAutoMapping(CONFIG_MAPPING_NAMES, MODEL_FOR_OBJECT_DETECTION_MAPPING_NAMES)
MODEL_FOR_ZERO_SHOT_OBJECT_DETECTION_MAPPING = _LazyAutoMapping(
    CONFIG_MAPPING_NAMES, MODEL_FOR_ZERO_SHOT_OBJECT_DETECTION_MAPPING_NAMES
)
MODEL_FOR_DEPTH_ESTIMATION_MAPPING = _LazyAutoMapping(CONFIG_MAPPING_NAMES, MODEL_FOR_DEPTH_ESTIMATION_MAPPING_NAMES)
MODEL_FOR_SEQ_TO_SEQ_CAUSAL_LM_MAPPING = _LazyAutoMapping(
    CONFIG_MAPPING_NAMES, MODEL_FOR_SEQ_TO_SEQ_CAUSAL_LM_MAPPING_NAMES
)
MODEL_FOR_SEQUENCE_CLASSIFICATION_MAPPING = _LazyAutoMapping(
    CONFIG_MAPPING_NAMES, MODEL_FOR_SEQUENCE_CLASSIFICATION_MAPPING_NAMES
)
MODEL_FOR_QUESTION_ANSWERING_MAPPING = _LazyAutoMapping(
    CONFIG_MAPPING_NAMES, MODEL_FOR_QUESTION_ANSWERING_MAPPING_NAMES
)
MODEL_FOR_TABLE_QUESTION_ANSWERING_MAPPING = _LazyAutoMapping(
    CONFIG_MAPPING_NAMES, MODEL_FOR_TABLE_QUESTION_ANSWERING_MAPPING_NAMES
)
MODEL_FOR_TOKEN_CLASSIFICATION_MAPPING = _LazyAutoMapping(
    CONFIG_MAPPING_NAMES, MODEL_FOR_TOKEN_CLASSIFICATION_MAPPING_NAMES
)
MODEL_FOR_MULTIPLE_CHOICE_MAPPING = _LazyAutoMapping(CONFIG_MAPPING_NAMES, MODEL_FOR_MULTIPLE_CHOICE_MAPPING_NAMES)
MODEL_FOR_NEXT_SENTENCE_PREDICTION_MAPPING = _LazyAutoMapping(
    CONFIG_MAPPING_NAMES, MODEL_FOR_NEXT_SENTENCE_PREDICTION_MAPPING_NAMES
)
MODEL_FOR_AUDIO_CLASSIFICATION_MAPPING = _LazyAutoMapping(
    CONFIG_MAPPING_NAMES, MODEL_FOR_AUDIO_CLASSIFICATION_MAPPING_NAMES
)
MODEL_FOR_CTC_MAPPING = _LazyAutoMapping(CONFIG_MAPPING_NAMES, MODEL_FOR_CTC_MAPPING_NAMES)
MODEL_FOR_SPEECH_SEQ_2_SEQ_MAPPING = _LazyAutoMapping(CONFIG_MAPPING_NAMES, MODEL_FOR_SPEECH_SEQ_2_SEQ_MAPPING_NAMES)
MODEL_FOR_AUDIO_FRAME_CLASSIFICATION_MAPPING = _LazyAutoMapping(
    CONFIG_MAPPING_NAMES, MODEL_FOR_AUDIO_FRAME_CLASSIFICATION_MAPPING_NAMES
)
MODEL_FOR_AUDIO_XVECTOR_MAPPING = _LazyAutoMapping(CONFIG_MAPPING_NAMES, MODEL_FOR_AUDIO_XVECTOR_MAPPING_NAMES)

MODEL_FOR_TEXT_TO_SPECTROGRAM_MAPPING = _LazyAutoMapping(
    CONFIG_MAPPING_NAMES, MODEL_FOR_TEXT_TO_SPECTROGRAM_MAPPING_NAMES
)

MODEL_FOR_TEXT_TO_WAVEFORM_MAPPING = _LazyAutoMapping(CONFIG_MAPPING_NAMES, MODEL_FOR_TEXT_TO_WAVEFORM_MAPPING_NAMES)

MODEL_FOR_BACKBONE_MAPPING = _LazyAutoMapping(CONFIG_MAPPING_NAMES, MODEL_FOR_BACKBONE_MAPPING_NAMES)

MODEL_FOR_MASK_GENERATION_MAPPING = _LazyAutoMapping(CONFIG_MAPPING_NAMES, MODEL_FOR_MASK_GENERATION_MAPPING_NAMES)

MODEL_FOR_TEXT_ENCODING_MAPPING = _LazyAutoMapping(CONFIG_MAPPING_NAMES, MODEL_FOR_TEXT_ENCODING_MAPPING_NAMES)


class AutoModelForMaskGeneration(_BaseAutoModelClass):
    _model_mapping = MODEL_FOR_MASK_GENERATION_MAPPING


class AutoModelForTextEncoding(_BaseAutoModelClass):
    _model_mapping = MODEL_FOR_TEXT_ENCODING_MAPPING


class AutoModel(_BaseAutoModelClass):
    _model_mapping = MODEL_MAPPING


AutoModel = auto_class_update(AutoModel)


class AutoModelForPreTraining(_BaseAutoModelClass):
    _model_mapping = MODEL_FOR_PRETRAINING_MAPPING


AutoModelForPreTraining = auto_class_update(AutoModelForPreTraining, head_doc="pretraining")


# Private on purpose, the public class will add the deprecation warnings.
class _AutoModelWithLMHead(_BaseAutoModelClass):
    _model_mapping = MODEL_WITH_LM_HEAD_MAPPING


_AutoModelWithLMHead = auto_class_update(_AutoModelWithLMHead, head_doc="language modeling")


class AutoModelForCausalLM(_BaseAutoModelClass):
    _model_mapping = MODEL_FOR_CAUSAL_LM_MAPPING


AutoModelForCausalLM = auto_class_update(AutoModelForCausalLM, head_doc="causal language modeling")


class AutoModelForMaskedLM(_BaseAutoModelClass):
    _model_mapping = MODEL_FOR_MASKED_LM_MAPPING


AutoModelForMaskedLM = auto_class_update(AutoModelForMaskedLM, head_doc="masked language modeling")


class AutoModelForSeq2SeqLM(_BaseAutoModelClass):
    _model_mapping = MODEL_FOR_SEQ_TO_SEQ_CAUSAL_LM_MAPPING


AutoModelForSeq2SeqLM = auto_class_update(
    AutoModelForSeq2SeqLM, head_doc="sequence-to-sequence language modeling", checkpoint_for_example="t5-base"
)


class AutoModelForSequenceClassification(_BaseAutoModelClass):
    _model_mapping = MODEL_FOR_SEQUENCE_CLASSIFICATION_MAPPING


AutoModelForSequenceClassification = auto_class_update(
    AutoModelForSequenceClassification, head_doc="sequence classification"
)


class AutoModelForQuestionAnswering(_BaseAutoModelClass):
    _model_mapping = MODEL_FOR_QUESTION_ANSWERING_MAPPING


AutoModelForQuestionAnswering = auto_class_update(AutoModelForQuestionAnswering, head_doc="question answering")


class AutoModelForTableQuestionAnswering(_BaseAutoModelClass):
    _model_mapping = MODEL_FOR_TABLE_QUESTION_ANSWERING_MAPPING


AutoModelForTableQuestionAnswering = auto_class_update(
    AutoModelForTableQuestionAnswering,
    head_doc="table question answering",
    checkpoint_for_example="google/tapas-base-finetuned-wtq",
)


class AutoModelForVisualQuestionAnswering(_BaseAutoModelClass):
    _model_mapping = MODEL_FOR_VISUAL_QUESTION_ANSWERING_MAPPING


AutoModelForVisualQuestionAnswering = auto_class_update(
    AutoModelForVisualQuestionAnswering,
    head_doc="visual question answering",
    checkpoint_for_example="dandelin/vilt-b32-finetuned-vqa",
)


class AutoModelForDocumentQuestionAnswering(_BaseAutoModelClass):
    _model_mapping = MODEL_FOR_DOCUMENT_QUESTION_ANSWERING_MAPPING


AutoModelForDocumentQuestionAnswering = auto_class_update(
    AutoModelForDocumentQuestionAnswering,
    head_doc="document question answering",
    checkpoint_for_example='impira/layoutlm-document-qa", revision="52e01b3',
)


class AutoModelForTokenClassification(_BaseAutoModelClass):
    _model_mapping = MODEL_FOR_TOKEN_CLASSIFICATION_MAPPING


AutoModelForTokenClassification = auto_class_update(AutoModelForTokenClassification, head_doc="token classification")


class AutoModelForMultipleChoice(_BaseAutoModelClass):
    _model_mapping = MODEL_FOR_MULTIPLE_CHOICE_MAPPING


AutoModelForMultipleChoice = auto_class_update(AutoModelForMultipleChoice, head_doc="multiple choice")


class AutoModelForNextSentencePrediction(_BaseAutoModelClass):
    _model_mapping = MODEL_FOR_NEXT_SENTENCE_PREDICTION_MAPPING


AutoModelForNextSentencePrediction = auto_class_update(
    AutoModelForNextSentencePrediction, head_doc="next sentence prediction"
)


class AutoModelForImageClassification(_BaseAutoModelClass):
    _model_mapping = MODEL_FOR_IMAGE_CLASSIFICATION_MAPPING


AutoModelForImageClassification = auto_class_update(AutoModelForImageClassification, head_doc="image classification")


class AutoModelForZeroShotImageClassification(_BaseAutoModelClass):
    _model_mapping = MODEL_FOR_ZERO_SHOT_IMAGE_CLASSIFICATION_MAPPING


AutoModelForZeroShotImageClassification = auto_class_update(
    AutoModelForZeroShotImageClassification, head_doc="zero-shot image classification"
)


class AutoModelForImageSegmentation(_BaseAutoModelClass):
    _model_mapping = MODEL_FOR_IMAGE_SEGMENTATION_MAPPING


AutoModelForImageSegmentation = auto_class_update(AutoModelForImageSegmentation, head_doc="image segmentation")


class AutoModelForSemanticSegmentation(_BaseAutoModelClass):
    _model_mapping = MODEL_FOR_SEMANTIC_SEGMENTATION_MAPPING


AutoModelForSemanticSegmentation = auto_class_update(
    AutoModelForSemanticSegmentation, head_doc="semantic segmentation"
)


class AutoModelForUniversalSegmentation(_BaseAutoModelClass):
    _model_mapping = MODEL_FOR_UNIVERSAL_SEGMENTATION_MAPPING


AutoModelForUniversalSegmentation = auto_class_update(
    AutoModelForUniversalSegmentation, head_doc="universal image segmentation"
)


class AutoModelForInstanceSegmentation(_BaseAutoModelClass):
    _model_mapping = MODEL_FOR_INSTANCE_SEGMENTATION_MAPPING


AutoModelForInstanceSegmentation = auto_class_update(
    AutoModelForInstanceSegmentation, head_doc="instance segmentation"
)


class AutoModelForObjectDetection(_BaseAutoModelClass):
    _model_mapping = MODEL_FOR_OBJECT_DETECTION_MAPPING


AutoModelForObjectDetection = auto_class_update(AutoModelForObjectDetection, head_doc="object detection")


class AutoModelForZeroShotObjectDetection(_BaseAutoModelClass):
    _model_mapping = MODEL_FOR_ZERO_SHOT_OBJECT_DETECTION_MAPPING


AutoModelForZeroShotObjectDetection = auto_class_update(
    AutoModelForZeroShotObjectDetection, head_doc="zero-shot object detection"
)


class AutoModelForDepthEstimation(_BaseAutoModelClass):
    _model_mapping = MODEL_FOR_DEPTH_ESTIMATION_MAPPING


AutoModelForDepthEstimation = auto_class_update(AutoModelForDepthEstimation, head_doc="depth estimation")


class AutoModelForVideoClassification(_BaseAutoModelClass):
    _model_mapping = MODEL_FOR_VIDEO_CLASSIFICATION_MAPPING


AutoModelForVideoClassification = auto_class_update(AutoModelForVideoClassification, head_doc="video classification")


class AutoModelForVision2Seq(_BaseAutoModelClass):
    _model_mapping = MODEL_FOR_VISION_2_SEQ_MAPPING


AutoModelForVision2Seq = auto_class_update(AutoModelForVision2Seq, head_doc="vision-to-text modeling")


class AutoModelForAudioClassification(_BaseAutoModelClass):
    _model_mapping = MODEL_FOR_AUDIO_CLASSIFICATION_MAPPING


AutoModelForAudioClassification = auto_class_update(AutoModelForAudioClassification, head_doc="audio classification")


class AutoModelForCTC(_BaseAutoModelClass):
    _model_mapping = MODEL_FOR_CTC_MAPPING


AutoModelForCTC = auto_class_update(AutoModelForCTC, head_doc="connectionist temporal classification")


class AutoModelForSpeechSeq2Seq(_BaseAutoModelClass):
    _model_mapping = MODEL_FOR_SPEECH_SEQ_2_SEQ_MAPPING


AutoModelForSpeechSeq2Seq = auto_class_update(
    AutoModelForSpeechSeq2Seq, head_doc="sequence-to-sequence speech-to-text modeling"
)


class AutoModelForAudioFrameClassification(_BaseAutoModelClass):
    _model_mapping = MODEL_FOR_AUDIO_FRAME_CLASSIFICATION_MAPPING


AutoModelForAudioFrameClassification = auto_class_update(
    AutoModelForAudioFrameClassification, head_doc="audio frame (token) classification"
)


class AutoModelForAudioXVector(_BaseAutoModelClass):
    _model_mapping = MODEL_FOR_AUDIO_XVECTOR_MAPPING


class AutoModelForTextToSpectrogram(_BaseAutoModelClass):
    _model_mapping = MODEL_FOR_TEXT_TO_SPECTROGRAM_MAPPING


class AutoModelForTextToWaveform(_BaseAutoModelClass):
    _model_mapping = MODEL_FOR_TEXT_TO_WAVEFORM_MAPPING


class AutoBackbone(_BaseAutoBackboneClass):
    _model_mapping = MODEL_FOR_BACKBONE_MAPPING


AutoModelForAudioXVector = auto_class_update(AutoModelForAudioXVector, head_doc="audio retrieval via x-vector")


class AutoModelForMaskedImageModeling(_BaseAutoModelClass):
    _model_mapping = MODEL_FOR_MASKED_IMAGE_MODELING_MAPPING


AutoModelForMaskedImageModeling = auto_class_update(AutoModelForMaskedImageModeling, head_doc="masked image modeling")


class AutoModelWithLMHead(_AutoModelWithLMHead):
    @classmethod
    def from_config(cls, config):
        warnings.warn(
            "The class `AutoModelWithLMHead` is deprecated and will be removed in a future version. Please use "
            "`AutoModelForCausalLM` for causal language models, `AutoModelForMaskedLM` for masked language models and "
            "`AutoModelForSeq2SeqLM` for encoder-decoder models.",
            FutureWarning,
        )
        return super().from_config(config)

    @classmethod
    def from_pretrained(cls, pretrained_model_name_or_path, *model_args, **kwargs):
        warnings.warn(
            "The class `AutoModelWithLMHead` is deprecated and will be removed in a future version. Please use "
            "`AutoModelForCausalLM` for causal language models, `AutoModelForMaskedLM` for masked language models and "
            "`AutoModelForSeq2SeqLM` for encoder-decoder models.",
            FutureWarning,
        )
        return super().from_pretrained(pretrained_model_name_or_path, *model_args, **kwargs)<|MERGE_RESOLUTION|>--- conflicted
+++ resolved
@@ -87,11 +87,7 @@
         ("ernie", "ErnieModel"),
         ("ernie_m", "ErnieMModel"),
         ("esm", "EsmModel"),
-<<<<<<< HEAD
-        ("fastvit", "FastViTModel"),
-=======
         ("falcon", "FalconModel"),
->>>>>>> 0a55d9f7
         ("flaubert", "FlaubertModel"),
         ("flava", "FlavaModel"),
         ("fnet", "FNetModel"),
